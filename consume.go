package rabbitmq

import (
	"fmt"
	"time"

	"github.com/streadway/amqp"
)

// Action is an action that occurs after processed this delivery
type Action int

<<<<<<< HEAD
// Handler defines the handler of each Delivery and return Action
=======
>>>>>>> f27ea861
type Handler func(d Delivery) (action Action)

const (
	// Ack default ack this msg after you have successfully processed this delivery.
	Ack Action = iota
	// NackDiscard the message will be dropped or delivered to a server configured dead-letter queue.
	NackDiscard
	// NackRequeue deliver this message to a different consumer.
	NackRequeue
)

// Consumer allows you to create and connect to queues for data consumption.
type Consumer struct {
	chManager *channelManager
	logger    Logger
}

// ConsumerOptions are used to describe a consumer's configuration.
// Logging set to true will enable the consumer to print to stdout
// Logger specifies a custom Logger interface implementation overruling Logging.
type ConsumerOptions struct {
	Logging bool
	Logger  Logger
}

// Delivery captures the fields for a previously delivered message resident in
// a queue to be delivered by the server to a consumer from Channel.Consume or
// Channel.Get.
type Delivery struct {
	amqp.Delivery
}

// NewConsumer returns a new Consumer connected to the given rabbitmq server
func NewConsumer(url string, config amqp.Config, optionFuncs ...func(*ConsumerOptions)) (Consumer, error) {
	options := &ConsumerOptions{}
	for _, optionFunc := range optionFuncs {
		optionFunc(options)
	}
	if options.Logger == nil {
		options.Logger = &noLogger{} // default no logging
	}

	chManager, err := newChannelManager(url, config, options.Logger)
	if err != nil {
		return Consumer{}, err
	}
	consumer := Consumer{
		chManager: chManager,
		logger:    options.Logger,
	}
	return consumer, nil
}

// WithConsumerOptionsLogging sets a logger to log to stdout
func WithConsumerOptionsLogging(options *ConsumerOptions) {
	options.Logging = true
	options.Logger = &stdLogger{}
}

// WithConsumerOptionsLogger sets logging to a custom interface.
// Use WithConsumerOptionsLogging to just log to stdout.
func WithConsumerOptionsLogger(log Logger) func(options *ConsumerOptions) {
	return func(options *ConsumerOptions) {
		options.Logging = true
		options.Logger = log
	}
}

// StartConsuming starts n goroutines where n="ConsumeOptions.QosOptions.Concurrency".
// Each goroutine spawns a handler that consumes off of the qiven queue which binds to the routing key(s).
// The provided handler is called once for each message. If the provided queue doesn't exist, it
// will be created on the cluster
func (consumer Consumer) StartConsuming(
	handler Handler,
	queue string,
	routingKeys []string,
	optionFuncs ...func(*ConsumeOptions),
) error {
	defaultOptions := getDefaultConsumeOptions()
	options := &ConsumeOptions{}
	for _, optionFunc := range optionFuncs {
		optionFunc(options)
	}
	if options.Concurrency < 1 {
		options.Concurrency = defaultOptions.Concurrency
	}

	err := consumer.startGoroutines(
		handler,
		queue,
		routingKeys,
		*options,
	)
	if err != nil {
		return err
	}

	go func() {
		for err := range consumer.chManager.notifyCancelOrClose {
			consumer.logger.Printf("consume cancel/close handler triggered. err: %v", err)
			consumer.startGoroutinesWithRetries(
				handler,
				queue,
				routingKeys,
				*options,
			)
		}
	}()
	return nil
}

// Disconnect disconnects both the channel and the connection.
// This method doesn't throw a reconnect, and should be used when finishing a program.
// IMPORTANT: If this method is executed before StopConsuming, it could cause unexpected behavior
// such as messages being processed, but not being acknowledged, thus being requeued by the broker
func (consumer Consumer) Disconnect() {
	consumer.chManager.channel.Close()
	consumer.chManager.connection.Close()
}

// StopConsuming stops the consumption of messages.
// The consumer should be discarded as it's not safe for re-use.
// This method sends a basic.cancel notification.
// The consumerName is the name or delivery tag of the amqp consumer we want to cancel.
// When noWait is true, do not wait for the server to acknowledge the cancel.
// Only use this when you are certain there are no deliveries in flight that
// require an acknowledgment, otherwise they will arrive and be dropped in the
// client without an ack, and will not be redelivered to other consumers.
// IMPORTANT: Since the streadway library doesn't provide a way to retrieve the consumer's tag after the creation
// it's imperative for you to set the name when creating the consumer, if you want to use this function later
// a simple uuid4 should do the trick, since it should be unique.
// If you start many consumers, you should store the name of the consumers when creating them, such that you can
// use them in a for to stop all the consumers.
func (consumer Consumer) StopConsuming(consumerName string, noWait bool) {
	consumer.chManager.channel.Cancel(consumerName, noWait)
}

// startGoroutinesWithRetries attempts to start consuming on a channel
// with an exponential backoff
func (consumer Consumer) startGoroutinesWithRetries(
	handler Handler,
	queue string,
	routingKeys []string,
	consumeOptions ConsumeOptions,
) {
	backoffTime := time.Second
	for {
		consumer.logger.Printf("waiting %s seconds to attempt to start consumer goroutines", backoffTime)
		time.Sleep(backoffTime)
		backoffTime *= 2
		err := consumer.startGoroutines(
			handler,
			queue,
			routingKeys,
			consumeOptions,
		)
		if err != nil {
			consumer.logger.Printf("couldn't start consumer goroutines. err: %v", err)
			continue
		}
		break
	}
}

// startGoroutines declares the queue if it doesn't exist,
// binds the queue to the routing key(s), and starts the goroutines
// that will consume from the queue
func (consumer Consumer) startGoroutines(
	handler Handler,
	queue string,
	routingKeys []string,
	consumeOptions ConsumeOptions,
) error {
	consumer.chManager.channelMux.RLock()
	defer consumer.chManager.channelMux.RUnlock()

	_, err := consumer.chManager.channel.QueueDeclare(
		queue,
		consumeOptions.QueueDurable,
		consumeOptions.QueueAutoDelete,
		consumeOptions.QueueExclusive,
		consumeOptions.QueueNoWait,
		tableToAMQPTable(consumeOptions.QueueArgs),
	)
	if err != nil {
		return err
	}

	if consumeOptions.BindingExchange != nil {
		exchange := consumeOptions.BindingExchange
		if exchange.Name == "" {
			return fmt.Errorf("binding to exchange but name not specified")
		}
		if exchange.Declare {
			err = consumer.chManager.channel.ExchangeDeclare(
				exchange.Name,
				exchange.Kind,
				exchange.Durable,
				exchange.AutoDelete,
				exchange.Internal,
				exchange.NoWait,
				tableToAMQPTable(exchange.ExchangeArgs),
			)
			if err != nil {
				return err
			}
		}
		for _, routingKey := range routingKeys {
			err = consumer.chManager.channel.QueueBind(
				queue,
				routingKey,
				exchange.Name,
				consumeOptions.BindingNoWait,
				tableToAMQPTable(consumeOptions.BindingArgs),
			)
			if err != nil {
				return err
			}
		}
	}

	err = consumer.chManager.channel.Qos(
		consumeOptions.QOSPrefetch,
		0,
		consumeOptions.QOSGlobal,
	)
	if err != nil {
		return err
	}

	msgs, err := consumer.chManager.channel.Consume(
		queue,
		consumeOptions.ConsumerName,
		consumeOptions.ConsumerAutoAck,
		consumeOptions.ConsumerExclusive,
		consumeOptions.ConsumerNoLocal, // no-local is not supported by RabbitMQ
		consumeOptions.ConsumerNoWait,
		tableToAMQPTable(consumeOptions.ConsumerArgs),
	)
	if err != nil {
		return err
	}

	for i := 0; i < consumeOptions.Concurrency; i++ {
		go func() {
			for msg := range msgs {
				if consumeOptions.ConsumerAutoAck {
					handler(Delivery{msg})
					continue
				}
				switch handler(Delivery{msg}) {
				case Ack:
					err := msg.Ack(false)
					if err != nil {
						consumer.logger.Printf("can't ack message: %v", err)
					}
				case NackDiscard:
					err := msg.Nack(false, false)
					if err != nil {
						consumer.logger.Printf("can't nack message: %v", err)
					}
				case NackRequeue:
					err := msg.Nack(false, true)
					if err != nil {
						consumer.logger.Printf("can't nack message: %v", err)
					}
				}
			}
			consumer.logger.Printf("rabbit consumer goroutine closed")
		}()
	}
	consumer.logger.Printf("Processing messages on %v goroutines", consumeOptions.Concurrency)
	return nil
}<|MERGE_RESOLUTION|>--- conflicted
+++ resolved
@@ -10,10 +10,8 @@
 // Action is an action that occurs after processed this delivery
 type Action int
 
-<<<<<<< HEAD
+
 // Handler defines the handler of each Delivery and return Action
-=======
->>>>>>> f27ea861
 type Handler func(d Delivery) (action Action)
 
 const (
