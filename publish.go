package rabbitmq

import (
	"fmt"
	"sync"

	"github.com/streadway/amqp"
)

// DeliveryMode. Transient means higher throughput but messages will not be
// restored on broker restart. The delivery mode of publishings is unrelated
// to the durability of the queues they reside on. Transient messages will
// not be restored to durable queues, persistent messages will be restored to
// durable queues and lost on non-durable queues during server restart.
//
// This remains typed as uint8 to match Publishing.DeliveryMode. Other
// delivery modes specific to custom queue implementations are not enumerated
// here.
const (
	Transient  uint8 = amqp.Transient
	Persistent uint8 = amqp.Persistent
)

// Return captures a flattened struct of fields returned by the server when a
// Publishing is unable to be delivered either due to the `mandatory` flag set
// and no route found, or `immediate` flag set and no free consumer.
type Return struct {
	amqp.Return
}

// PublishOptions are used to control how data is published
type PublishOptions struct {
	Exchange string
	// Mandatory fails to publish if there are no queues
	// bound to the routing key
	Mandatory bool
	// Immediate fails to publish if there are no consumers
	// that can ack bound to the queue on the routing key
	Immediate   bool
	ContentType string
	// Transient or Persistent
	DeliveryMode uint8
<<<<<<< HEAD
	// Expiration time in ms a message will expire from a queue.
	Expiration		string
=======
	Headers      Table
>>>>>>> 38a273d1
}

// WithPublishOptionsExchange returns a function that sets the exchange to publish to
func WithPublishOptionsExchange(exchange string) func(*PublishOptions) {
	return func(options *PublishOptions) {
		options.Exchange = exchange
	}
}

// WithPublishOptionsMandatory makes the publishing mandatory, which means when a queue is not
// bound to the routing key a message will be sent back on the returns channel for you to handle
func WithPublishOptionsMandatory(options *PublishOptions) {
	options.Mandatory = true
}

// WithPublishOptionsImmediate makes the publishing immediate, which means when a consumer is not available
// to immediately handle the new message, a message will be sent back on the returns channel for you to handle
func WithPublishOptionsImmediate(options *PublishOptions) {
	options.Immediate = true
}

// WithPublishOptionsContentType returns a function that sets the content type, i.e. "application/json"
func WithPublishOptionsContentType(contentType string) func(*PublishOptions) {
	return func(options *PublishOptions) {
		options.ContentType = contentType
	}
}

// WithPublishOptionsPersistentDelivery sets the message to persist. Transient messages will
// not be restored to durable queues, persistent messages will be restored to
// durable queues and lost on non-durable queues during server restart. By default publishings
// are transient
func WithPublishOptionsPersistentDelivery(options *PublishOptions) {
	options.DeliveryMode = Persistent
}

<<<<<<< HEAD
// WithPublishOptionsExpiration returns a function that sets the expiry/TTL of a message. As per RabbitMq spec, it must be a
// string value in milliseconds.
func WithPublishOptionsExpiration (expiration string) func(options *PublishOptions) {
	return func(options *PublishOptions) {
		options.Expiration = expiration
=======
// WithPublishOptionsHeaders returns a function that sets message header values, i.e. "msg-id"
func WithPublishOptionsHeaders(headers Table) func(*PublishOptions) {
	return func(options *PublishOptions) {
		options.Headers = headers
>>>>>>> 38a273d1
	}
}

// Publisher allows you to publish messages safely across an open connection
type Publisher struct {
	chManager *channelManager

	notifyFlowChan chan bool

	disablePublishDueToFlow    bool
	disablePublishDueToFlowMux *sync.RWMutex

	logger Logger
}

// PublisherOptions are used to describe a publisher's configuration.
// Logging set to true will enable the consumer to print to stdout
type PublisherOptions struct {
	Logging bool
	Logger  Logger
}

// WithPublisherOptionsLogging sets logging to true on the consumer options
func WithPublisherOptionsLogging(options *PublisherOptions) {
	options.Logging = true
	options.Logger = &stdLogger{}
}

// WithPublisherOptionsLogger sets logging to a custom interface.
// Use WithPublisherOptionsLogging to just log to stdout.
func WithPublisherOptionsLogger(log Logger) func(options *PublisherOptions) {
	return func(options *PublisherOptions) {
		options.Logging = true
		options.Logger = log
	}
}

// NewPublisher returns a new publisher with an open channel to the cluster.
// If you plan to enforce mandatory or immediate publishing, those failures will be reported
// on the channel of Returns that you should setup a listener on.
// Flow controls are automatically handled as they are sent from the server, and publishing
// will fail with an error when the server is requesting a slowdown
func NewPublisher(url string, optionFuncs ...func(*PublisherOptions)) (Publisher, <-chan Return, error) {
	options := &PublisherOptions{}
	for _, optionFunc := range optionFuncs {
		optionFunc(options)
	}
	if options.Logger == nil {
		options.Logger = &noLogger{} // default no logging
	}

	chManager, err := newChannelManager(url, options.Logger)
	if err != nil {
		return Publisher{}, nil, err
	}

	publisher := Publisher{
		chManager:                  chManager,
		notifyFlowChan:             make(chan bool),
		disablePublishDueToFlow:    false,
		disablePublishDueToFlowMux: &sync.RWMutex{},
		logger:                     options.Logger,
	}

	returnAMQPChan := make(chan amqp.Return)
	returnChan := make(chan Return)
	returnAMQPChan = publisher.chManager.channel.NotifyReturn(returnAMQPChan)
	go func() {
		for ret := range returnAMQPChan {
			returnChan <- Return{
				ret,
			}
		}
	}()

	publisher.notifyFlowChan = publisher.chManager.channel.NotifyFlow(publisher.notifyFlowChan)

	go publisher.startNotifyFlowHandler()

	return publisher, returnChan, nil
}

// Publish publishes the provided data to the given routing keys over the connection
func (publisher *Publisher) Publish(
	data []byte,
	routingKeys []string,
	optionFuncs ...func(*PublishOptions),
) error {
	publisher.disablePublishDueToFlowMux.RLock()
	if publisher.disablePublishDueToFlow {
		return fmt.Errorf("publishing blocked due to high flow on the server")
	}
	publisher.disablePublishDueToFlowMux.RUnlock()

	options := &PublishOptions{}
	for _, optionFunc := range optionFuncs {
		optionFunc(options)
	}
	if options.DeliveryMode == 0 {
		options.DeliveryMode = Transient
	}

	for _, routingKey := range routingKeys {
		var message = amqp.Publishing{}
		message.ContentType = options.ContentType
		message.DeliveryMode = options.DeliveryMode
		message.Body = data
		// If we have a TTL use it.
		if options.Expiration != "" {
			message.Expiration = options.Expiration
		}
		// Actual publish.
		err := publisher.chManager.channel.Publish(
			options.Exchange,
			routingKey,
			options.Mandatory,
			options.Immediate,
<<<<<<< HEAD
			message,
			)
=======
			amqp.Publishing{
				Headers:      tableToAMQPTable(options.Headers),
				ContentType:  options.ContentType,
				Body:         data,
				DeliveryMode: options.DeliveryMode,
			})
>>>>>>> 38a273d1
		if err != nil {
			return err
		}
	}
	return nil
}

func (publisher *Publisher) startNotifyFlowHandler() {
	for ok := range publisher.notifyFlowChan {
		publisher.disablePublishDueToFlowMux.Lock()
		publisher.logger.Printf("pausing publishing due to flow request from server")
		if ok {
			publisher.disablePublishDueToFlow = false
		} else {
			publisher.disablePublishDueToFlow = true
		}
		publisher.disablePublishDueToFlowMux.Unlock()
		publisher.logger.Printf("resuming publishing due to flow request from server")
	}
}<|MERGE_RESOLUTION|>--- conflicted
+++ resolved
@@ -40,12 +40,9 @@
 	ContentType string
 	// Transient or Persistent
 	DeliveryMode uint8
-<<<<<<< HEAD
 	// Expiration time in ms a message will expire from a queue.
 	Expiration		string
-=======
 	Headers      Table
->>>>>>> 38a273d1
 }
 
 // WithPublishOptionsExchange returns a function that sets the exchange to publish to
@@ -82,18 +79,18 @@
 	options.DeliveryMode = Persistent
 }
 
-<<<<<<< HEAD
 // WithPublishOptionsExpiration returns a function that sets the expiry/TTL of a message. As per RabbitMq spec, it must be a
 // string value in milliseconds.
 func WithPublishOptionsExpiration (expiration string) func(options *PublishOptions) {
 	return func(options *PublishOptions) {
 		options.Expiration = expiration
-=======
+	}
+}
+
 // WithPublishOptionsHeaders returns a function that sets message header values, i.e. "msg-id"
 func WithPublishOptionsHeaders(headers Table) func(*PublishOptions) {
 	return func(options *PublishOptions) {
 		options.Headers = headers
->>>>>>> 38a273d1
 	}
 }
 
@@ -200,28 +197,27 @@
 		var message = amqp.Publishing{}
 		message.ContentType = options.ContentType
 		message.DeliveryMode = options.DeliveryMode
+		// Message Body
 		message.Body = data
+
+		// If no header options, don't add.
+		if len(options.Headers) > 0 {
+			message.Headers = tableToAMQPTable(options.Headers)
+		}
+
 		// If we have a TTL use it.
 		if options.Expiration != "" {
 			message.Expiration = options.Expiration
 		}
+
 		// Actual publish.
 		err := publisher.chManager.channel.Publish(
 			options.Exchange,
 			routingKey,
 			options.Mandatory,
 			options.Immediate,
-<<<<<<< HEAD
 			message,
 			)
-=======
-			amqp.Publishing{
-				Headers:      tableToAMQPTable(options.Headers),
-				ContentType:  options.ContentType,
-				Body:         data,
-				DeliveryMode: options.DeliveryMode,
-			})
->>>>>>> 38a273d1
 		if err != nil {
 			return err
 		}
